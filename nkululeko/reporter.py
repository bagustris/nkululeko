<<<<<<< HEAD
=======
import glob
import math
import matplotlib.pyplot as plt
from sklearn.utils import resample
>>>>>>> 9738859a
import ast
import glob
import json
import math

import matplotlib.pyplot as plt
import numpy as np
from scipy.stats import pearsonr
from sklearn.metrics import (ConfusionMatrixDisplay, accuracy_score,
                             classification_report, confusion_matrix,
                             mean_squared_error, r2_score, recall_score)
from sklearn.utils import resample

import nkululeko.glob_conf as glob_conf
from nkululeko.reporting.report_item import ReportItem
<<<<<<< HEAD
from nkululeko.result import Result
=======
from nkululeko.reporting.defines import Header
>>>>>>> 9738859a
from nkululeko.util import Util


class Reporter:
    def __set_measure(self):
        if self.util.exp_is_classification():
            self.MEASURE = "UAR"
            self.result.measure = self.MEASURE
            self.is_classification = True
        else:
            self.is_classification = False
            self.measure = self.util.config_val("MODEL", "measure", "mse")
            if self.measure == "mse":
                self.MEASURE = "MSE"
                self.result.measure = self.MEASURE
            elif self.measure == "ccc":
                self.MEASURE = "CCC"
                self.result.measure = self.MEASURE

    def __init__(self, truths, preds, run, epoch):
        """Initialization with ground truth und predictions vector"""
        self.util = Util("reporter")
        self.format = self.util.config_val("PLOT", "format", "png")
        self.truths = truths
        self.preds = preds
        self.result = Result(0, 0, 0, "unknown")
        self.run = run
        self.epoch = epoch
        self.__set_measure()
        self.cont_to_cat = False
        if len(self.truths) > 0 and len(self.preds) > 0:
            if self.util.exp_is_classification():
                self.result.test = recall_score(
                    self.truths, self.preds, average="macro"
                )
                self.result.loss = 1 - accuracy_score(self.truths, self.preds)
            else:
                # regression experiment
                if self.measure == "mse":
                    self.result.test = mean_squared_error(self.truths, self.preds)
                elif self.measure == "ccc":
                    self.result.test = self.ccc(self.truths, self.preds)
                    if math.isnan(self.result.test):
                        self.util.debug(f"Truth: {self.truths}")
                        self.util.debug(f"Predict.: {self.preds}")
                        self.util.debug(f"Result is NAN: setting to -1")
                        self.result.test = -1
                else:
                    self.util.error(f"unknown measure: {self.measure}")

                # train and loss are being set by the model

    def set_id(self, run, epoch):
        """Make the report identifiable with run and epoch index"""
        self.run = run
        self.epoch = epoch

    def continuous_to_categorical(self):
        if self.cont_to_cat:
            return
        self.cont_to_cat = True
        bins = ast.literal_eval(glob_conf.config["DATA"]["bins"])
        self.truths = np.digitize(self.truths, bins) - 1
        self.preds = np.digitize(self.preds, bins) - 1

    def plot_confmatrix(self, plot_name, epoch):
        if not self.util.exp_is_classification():
            self.continuous_to_categorical()
        self._plot_confmat(self.truths, self.preds, plot_name, epoch)

    def plot_per_speaker(self, result_df, plot_name, function):
        """Plot a confusion matrix with the mode category per speakers
        Args:
            * result_df: a pandas dataframe with columns: preds, truths and speaker
        """
        speakers = result_df.speaker.unique()
        pred = np.zeros(0)
        truth = np.zeros(0)
        for s in speakers:
            s_df = result_df[result_df.speaker == s]
            mode = s_df.pred.mode().iloc[-1]
            mean = s_df.pred.mean()
            if function == "mode":
                s_df.pred = mode
            elif function == "mean":
                s_df.pred = mean
            else:
                self.util.error(f"unkown function {function}")
            pred = np.append(pred, s_df.pred.values)
            truth = np.append(truth, s_df["truth"].values)
        if not (self.is_classification or self.cont_to_cat):
            bins = ast.literal_eval(glob_conf.config["DATA"]["bins"])
            truth = np.digitize(truth, bins) - 1
            pred = np.digitize(pred, bins) - 1
        self._plot_confmat(truth, pred.astype("int"), plot_name, 0)

    def _plot_confmat(self, truths, preds, plot_name, epoch):
        # print(truths)
        # print(preds)
        fig_dir = self.util.get_path("fig_dir")
        labels = glob_conf.labels
        fig = plt.figure()  # figsize=[5, 5]
        uar = recall_score(truths, preds, average="macro")
        acc = accuracy_score(truths, preds)
        cm = confusion_matrix(
            truths, preds, normalize=None
        )  # normalize must be one of {'true', 'pred', 'all', None}
        if cm.shape[0] != len(labels):
            self.util.error(
                f"mismatch between confmatrix dim ({cm.shape[0]}) and labels"
                f" length ({len(labels)}: {labels})"
            )
        try:
            disp = ConfusionMatrixDisplay(
                confusion_matrix=cm, display_labels=labels
            ).plot(cmap="Blues")
        except ValueError:
            disp = ConfusionMatrixDisplay(
                confusion_matrix=cm,
                display_labels=list(labels).remove("neutral"),
            ).plot(cmap="Blues")

        reg_res = ""
        if not self.is_classification:
            reg_res = f", {self.MEASURE}: {self.result.test:.3f}"

        if epoch != 0:
            plt.title(f"Confusion Matrix, UAR: {uar:.3f}{reg_res}, Epoch: {epoch}")
        else:
            plt.title(f"Confusion Matrix, UAR: {uar:.3f}{reg_res}")
        img_path = f"{fig_dir}{plot_name}.{self.format}"
        plt.savefig(img_path)
        fig.clear()
        plt.close(fig)
        plt.savefig(img_path)
        plt.close(fig)
        glob_conf.report.add_item(
            ReportItem(
                Header.HEADER_RESULTS,
                self.util.get_model_description(),
                "Confusion matrix",
                img_path,
            )
        )

        res_dir = self.util.get_path("res_dir")
        rpt = f"epoch: {epoch}, UAR: {uar}, ACC: {acc}"
        # print(rpt)
        self.util.debug(rpt)
        file_name = f"{res_dir}{self.util.get_exp_name()}_conf.txt"
        with open(file_name, "w") as text_file:
            text_file.write(rpt)

    def print_results(self, epoch):
        """Print all evaluation values to text file"""
        res_dir = self.util.get_path("res_dir")
        file_name = f"{res_dir}{self.util.get_exp_name()}_{epoch}.txt"
        if self.util.exp_is_classification():
            data_type = self.util.config_val("DATA", "type", "False")
            labels = glob_conf.labels
            # if data_type == 'continuous' or data_type == 'continous':
            #     labels = glob_conf.labels
            # else:
            #     labels = glob_conf.label_encoder.classes_
            try:
                rpt = classification_report(
                    self.truths,
                    self.preds,
                    target_names=labels,
                    output_dict=True,
                )
            except ValueError as e:
                self.util.debug(
                    "Reporter: caught a ValueError when trying to get"
                    " classification_report: " + e
                )
                rpt = self.result.to_string()
            with open(file_name, "w") as text_file:
                c_ress = list(range(len(labels)))
                for i, l in enumerate(labels):
                    c_res = rpt[l]["f1-score"]
                    c_ress[i] = float(f"{c_res:.3f}")
                self.util.debug(f"labels: {labels}")
                f1_per_class = f"result per class (F1 score): {c_ress}"
                self.util.debug(f1_per_class)
                rpt_str = f"{json.dumps(rpt)}\n{f1_per_class}"
                text_file.write(rpt_str)
                glob_conf.report.add_item(
                    ReportItem(
                        Header.HEADER_RESULTS,
                        f"Classification result {self.util.get_model_description()}",
                        rpt_str,
                    )
                )

        else:  # regression
            result = self.result.test
            r2 = r2_score(self.truths, self.preds)
            pcc = pearsonr(self.truths, self.preds)[0]
            measure = self.util.config_val("MODEL", "measure", "mse")
            with open(file_name, "w") as text_file:
                text_file.write(
                    f"{measure}: {result:.3f}, r_2: {r2:.3f}, pcc {pcc:.3f}"
                )

    def make_conf_animation(self, out_name):
        import imageio

        fig_dir = self.util.get_path("fig_dir")
        filenames = glob.glob(fig_dir + f"{self.util.get_plot_name()}*_?_???_cnf.png")
        images = []
        for filename in filenames:
            images.append(imageio.imread(filename))
        fps = self.util.config_val("PLOT", "fps", "1")
        try:
            imageio.mimsave(fig_dir + out_name, images, fps=int(fps))
        except RuntimeError as e:
            self.util.error("error writing anim gif: " + e)

    def get_result(self):
        return self.result

    def plot_epoch_progression(self, reports, out_name):
        fig_dir = self.util.get_path("fig_dir")
        results, losses, train_results = [], [], []
        for r in reports:
            results.append(r.get_result().test)
            losses.append(r.get_result().loss)
            train_results.append(r.get_result().train)

        # do a plot per run
        # scale the losses so they fit on the picture
        losses, results, train_results = (
            np.asarray(losses),
            np.asarray(results),
            np.asarray(train_results),
        )

        if np.all((results < 1)):
            # scale up values
            results = results * 100
            train_results = train_results * 100
        if np.all((losses < 1)):
            # scale up values
            losses = losses * 100
        plt.figure(dpi=200)
        plt.plot(train_results, "green", label="train set")
        plt.plot(results, "red", label="dev set")
        plt.plot(losses, "grey", label="losses")
        plt.xlabel("epochs")
        plt.ylabel(f"{self.MEASURE}")
        plt.legend()
        plt.savefig(f"{fig_dir}{out_name}.{self.format}")
        plt.close()

    @staticmethod
    def ccc(ground_truth, prediction):
        mean_gt = np.mean(ground_truth, 0)
        mean_pred = np.mean(prediction, 0)
        var_gt = np.var(ground_truth, 0)
        var_pred = np.var(prediction, 0)
        v_pred = prediction - mean_pred
        v_gt = ground_truth - mean_gt
        cor = sum(v_pred * v_gt) / (np.sqrt(sum(v_pred**2)) * np.sqrt(sum(v_gt**2)))
        sd_gt = np.std(ground_truth)
        sd_pred = np.std(prediction)
        numerator = 2 * cor * sd_gt * sd_pred
        denominator = var_gt + var_pred + (mean_gt - mean_pred) ** 2
        ccc = numerator / denominator
        return ccc<|MERGE_RESOLUTION|>--- conflicted
+++ resolved
@@ -1,15 +1,7 @@
-<<<<<<< HEAD
-=======
-import glob
-import math
-import matplotlib.pyplot as plt
-from sklearn.utils import resample
->>>>>>> 9738859a
 import ast
 import glob
 import json
 import math
-
 import matplotlib.pyplot as plt
 import numpy as np
 from scipy.stats import pearsonr
@@ -20,11 +12,8 @@
 
 import nkululeko.glob_conf as glob_conf
 from nkululeko.reporting.report_item import ReportItem
-<<<<<<< HEAD
 from nkululeko.result import Result
-=======
 from nkululeko.reporting.defines import Header
->>>>>>> 9738859a
 from nkululeko.util import Util
 
 
