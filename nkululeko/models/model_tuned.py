--- conflicted
+++ resolved
@@ -319,13 +319,8 @@
             self.util.error(f"unknown metric/measure: {metrics_for_best_model}")
 
         training_args = transformers.TrainingArguments(
-<<<<<<< HEAD
             output_dir=self.torch_root,
             logging_dir=log_root,
-=======
-            output_dir=model_root,
-            logging_dir=self.log_root,
->>>>>>> d2c40d8d
             per_device_train_batch_size=self.batch_size,
             per_device_eval_batch_size=self.batch_size,
             gradient_accumulation_steps=self.accumulation_steps,
@@ -359,17 +354,13 @@
         )
 
         trainer.train()
-<<<<<<< HEAD
-        # trainer.save_model(self.torch_root) # already saved above
-=======
-        trainer.save_model(self.torch_root)
+        # trainer.save_model(self.torch_root)
         log_file = os.path.join(
             self.log_root,
             "log.txt",
         )
         with open(log_file, "w") as text_file:
             print(trainer.state.log_history, file=text_file)
->>>>>>> d2c40d8d
         self.util.debug(f"saved best model to {self.torch_root}")
         self.load(self.run, self.epoch)
 
