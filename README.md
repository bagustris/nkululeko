--- conflicted
+++ resolved
@@ -56,30 +56,12 @@
 pip install torch==1.13.1 torchvision==0.14.1 torchaudio==0.13.1
 ```
 
-<<<<<<< HEAD
 Some functionalities require extra packages to be installed, which we didn't include automatically:
 
-* the spotlight adapter needs spotlight:
-  ```bash
-  pip install nkululeko[spotlight]
-=======
-##### Special Models
-
-* For SQUIM model (requires nightly PyTorch):
-  ```bash
-  pip install nkululeko[torch-nightly]
-  # Or manually:
-  pip uninstall -y torch torchvision torchaudio
-  pip install --pre torch torchvision torchaudio --extra-index-url https://download.pytorch.org/whl/nightly/cpu
-  ```
 * For spotlight adapter:
   ```bash
   pip install nkululeko[spotlight]
-  # Or manually:
-  pip install renumics-spotlight==0.1.0 sliceguard==0.1.0
->>>>>>> 553c968f
   ```
-
 
 Some examples for *ini*-files (which you use to control nkululeko) are in the [tests folder](https://github.com/felixbur/nkululeko/tree/main/tests).
 
