# Overview of options for the nkululeko framework

* To be specified in a .ini file, [config parser syntax](https://zetcode.com/python/configparser/)
* Kind of all (well, most) values have defaults

## Contents

- [Overview of options for the nkululeko framework](#overview-of-options-for-the-nkululeko-framework)
  * [Contents](#contents)
  * [Sections](#sections)
    * [EXP](#exp)
    * [DATA](#data)
    * [AUGMENT](#augment)
    * [SEGMENT](#segment)
    * [FEATS](#feats)
    * [MODEL](#model)
    * [EXPL](#expl)
    * [PREDICT](#predict)
    * [EXPORT](#export)
    * [CROSSDB](#crossdb)
    * [PLOT](#plot)
    * [RESAMPLE](#resample)
    * [REPORT](#report)

## Sections

### EXP

* **root**: experiment root folder
  * root = ./results/
* **type**: the kind of experiment
  * type = classification
  * possible values:
    * **classification**: supervised learning experiment with a restricted set of categories (e.g., emotion categories).
    * **regression**: supervised learning experiment with continuous values (e.g., speaker age in years).
* **store**: (relative to *root*) folder for caches
  * store = ./store/
* **name**: a name for debugging output
  * name = emodb_exp
* **fig_dir**: (relative to *root*) folder for plots
  * fig_dir = ./images/
* **res_dir**: (relative to *root*) folder for result output
  * res_dir = ./results/
* **models_dir**: (relative to *root*) folder to save models
  * models_dir = ./models/
* **runs**: number of runs (e.g., to average over random initializations)
  * runs = 1
* **epochs**: number of epochs for ANN training
  * epochs = 1
* **save**: save the experiment as a pickle file to be restored again later (True or False)
  * save = False
* **save_test**: save the test predictions as a new database in CSV format (default is False)
  * save_test = ./my_saved_test_predictions.csv
* **databases**: name of databases to compare for the *multidb* module
  * databases = ['emodb', 'timit']

### DATA

* **type**: just a flag now to mark continuous data, so it can be binned to categorical data (using *bins* and *labels*)
  * type = continuous
* **databases**: list of databases to be used in the experiment
  * databases = ['emodb', 'timit']
* **tests**: Datasets to be used as test data for the given best model. The databases do NOT have to appear in the **databases** field!
  * tests = ['emovo']
* **root_folders**: specify an additional configuration specifically for all entries starting with a dataset name, acting as global defaults.
  * root_folders = data_roots.ini
* **db_name**: path with audformatted repository for each database listed in 'databases*. If this path is not absolute, it will be treated relative to the experiment folder.
  * emodb = /home/data/audformat/emodb/
* **db_name.type**: type of storage, e.g., audformat database or 'csv' (needs header: file, speaker, task)
  * emodb.type = audformat
* **db_name.absolute_path**: only for 'csv' databases: are the audio file paths relative or absolute? If not absolute, they will be treated relative to the database parent folder. NOT the experiment root folder.
  * my_data.absolute_path = True
* **db_name.audio_path**: only for 'csv' databases: are the audio files in a special common folder?
  * my_data.audio_path = wav_files/
* **db_name.mapping**: mapping python dictionary to map between categories for cross-database experiments (format: {'target_emo':'source_emo'})
  * emodb.mapping = {'anger':'angry', 'happiness':'happy', 'sadness':'sad', 'neutral':'neutral'}
* **db_name.colnames**: mapping to rename columns to standard names
  * my_data.colnames = {'speaker':'Participant ID', 'sex':'gender', 'Age': 'age'}
* **db_name.split_strategy**: How to identify sets for train/development data splits within one database
  * emodb.split_strategy = reuse
  * Possible values:
    * **database**: default (*task*.train and *task*.test)
    * **specified**: specify the tables (an opportunity to assign multiple or no tables to train or dev set)
      * emodb.train_tables = ['emotion.categories.train.gold_standard']
      * emodb.test_tables = ['emotion.categories.test.gold_standard']
    * **speaker_split**: split samples randomly but speaker disjunct, given a percentage of speakers for the test set.
      * emodb.test_size = 50 (default:20)
    * **random**: split samples randomly (but NOT speaker disjunct, e.g., no speaker info given or each sample a speaker), given a percentage of samples for the test set.
      * emodb.tests_size = 50 (default:20)
    * **reuse**: reuse the splits after a *speaker_split* run to save time with feature extraction.
    * **train**: use the entire database for training
    * **test**: use the entire database for evaluation
* **db_name.target_tables**: tables that contain the target / speaker / sex labels
  * emodb.target_tables = ['emotion']
* **db_name.files_tables**: tables that contain the audio file names
  * emodb.files_tables = ['files']
* **db_name.test_tables**: tables that should be used for testing
  * emodb.test_tables = ['emotion.categories.test.gold_standard']
* **db_name.train_tables**: tables that should be used for training
  * emodb.train_tables = ['emotion.categories.train.gold_standard']
* **db_name.limit_samples**: maximum number of random N samples per table (for testing with very large data mainly)
  * emodb.limit_samples = 20
* **db_name.required**: force a data set to have a specific feature (for example, filter all sets that have gender labeled in a database where this is not the case for all samples, e.g. MozillaCommonVoice)
  * emodb.required = gender
* **db_name.limit_samples_per_speaker**: maximum number of samples per speaker (for leveling data where the same speakers have a large number of samples)
  * emodb.limit_samples_per_speaker = 20
* **db_name.min_duration_of_sample**: limit the samples to a minimum length (in seconds)
  * emodb.min_duration_of_sample = 0.0
* **db_name.max_duration_of_sample**: limit the samples to a maximum length (in seconds)
  * emodb.max_duration_of_sample = 0.0
* **db_name.rename_speakers**: add the database name to the speaker names, e.g., because several databases use the same names
  * emodb.rename_speakers = False
* **db_name.filter**: don't use all the data but only selected values from columns: [col, val]*
  * emodb.filter = [['gender', 'female']]
* **db_name.scale**: [scale (standard normalize) the target variable](http://blog.syntheticspeech.de/2024/03/13/nkululeko-how-to-tweak-the-target-variable-for-database-comparison/) (if numeric)
  * my_data.scale = True
* **db_name.reverse**: reverse the target variable (if numeric). I.e. f(x) = abs(x-max)
* **db_name.reverse.max**: max value to be used in the formula above. If omitted, the distribution will start with 0.
* **target**: the task name, e.g. *age* or *emotion*
  * target = emotion
* **labels**: for classification experiments: the names of the categories (is also used for regression when binning the values)
  * labels = ['anger', 'boredom', 'disgust', 'fear', 'happiness', 'neutral', 'sadness']
* **bins**: array of integers to be used for binning continuous data
  * bins  = [-100, 40, 50, 60, 70, 100]
* **no_reuse**: don't re-use any tables, but start fresh
  * no_reuse = False
* **min_dur_test**: specify a minimum duration for test samples (in seconds)
  * min_dur_test = 3.5
* **target_divide_by**: divide the target values by some factor, e.g., to make age smaller and encode years from .0 to 1
  * target_divide_by = 100
* **limit_samples**: maximum number of random N samples per sample selection
  * limit_samples = 20
* **limit_samples_per_speaker**: maximum number of samples per speaker per sample selection
  * limit_samples_per_speaker = 20
* **min_duration_of_sample**: limit the samples to a minimum length (in seconds) per sample selection
  * min_duration_of_sample = 0.0
* **max_duration_of_sample**: limit the samples to a maximum length (in seconds) per sample selection
  * max_duration_of_sample = 0.0
* **check_size**: check the filesize of all samples in train and test splits in bytes
  * check_size = 1000
* **check_vad**: check if the files contain speech, using [silero VAD](https://github.com/snakers4/silero-vad)
  * check_vad = True

### AUGMENT

* **augment**: select the methods to augment: either *traditional* or *random_splice*
  * augment = ['traditional', 'random_splice']
  * choices are:
    * *traditional*: uses the [audiomentations package](https://github.com/iver56/audiomentations)
    * *random_splice*: randomly re-orders short splices (obfuscates the words)
* **sample_selection**: select the samples to augment: either *train*, *test*, or *all*
  * sample_selection = all
* **result**: file name to store the augmented data (can then be added to training)
  * result = augmented.csv
* **augmentations**: select the augmentation methods for the audiomentation module. Default provided.
  * augmentations = Compose([AddGaussianNoise(min_amplitude=0.001, max_amplitude=0.05),Shift(p=0.5),BandPassFilter(min_center_freq=100.0, max_center_freq=6000),])

### SEGMENT

* **sample_selection**: select the samples to segment: either *train*, *test*, or *all*
  * sample_selection = all
* **segment_result**: name of the segmented data table as a result
  * segment_target = segmented.csv
* **method**: select the model
  * method = [silero](https://github.com/snakers4/silero-vad)
* **min_length**: the minimum length of rest samples (in seconds)
  * min_length = 2
* **max_length**: the maximum length of segments; longer ones are cut here.  (in seconds)
  * max_length = 10

### FEATS

* **type**: a comma-separated list of types of features; they will be column-wise concatenated
  * type = ['os']
  * possible values:
    * **import**: [already computed features](http://blog.syntheticspeech.de/2022/10/18/how-to-import-features-from-outside-the-nkululeko-software/)
      * **import_file** = pathes to files with features in CSV format
        * import_file = ['path1/file1.csv', 'path2/file1.csv2']  
    * **mld**: [mid-level-descriptors](http://www.essv.de/paper.php?id=447)
      * **mld.model** = *path to the mld sources folder*
      * **min_syls** = *minimum number of syllables*
    * **os**: [open smile features](https://audeering.github.io/opensmile-python/)
      * **set** = eGeMAPSv02 *(features set)*
      * **level** = functionals *(or lld: feature level)*
      * **os.features**: list of selected features (disregard others)
    * **praat**: Praat selected features thanks to [David R. Feinberg scripts](https://github.com/drfeinberg/PraatScripts)
      * **praat.features**: list of selected features (disregard others)
    * **spectra**: Melspecs for convolutional networks
      * **fft_win_dur** = 25 *(msec analysis frame/window length)*
      * **fft_hop_dur** = 10 *(msec hop duration)*
      * **fft_nbands** = 64 *(number of frequency bands)*
    * **trill**: [TRILL embeddings](https://ai.googleblog.com/2020/06/improving-speech-representations-and.html) from Google
      * **trill.model** = *path to the TRILL model folder, optional*
    * **wav2vec variants**: [wav2vec2 embeddings](https://huggingface.co/facebook/wav2vec2-large-robust-ft-swbd-300h) from facebook
      * "wav2vec2-large-robust-ft-swbd-300h"
      * **wav2vec.model** = *path to the wav2vec2 model folder*
      * **wav2vec2.layer** = *which last hidden layer to use*
    * **Hubert variants**: [facebook Hubert models](https://ai.meta.com/blog/hubert-self-supervised-representation-learning-for-speech-recognition-generation-and-compression/)
      * "hubert-base-ls960", "hubert-large-ll60k", "hubert-large-ls960-ft", hubert-xlarge-ll60k, "hubert-xlarge-ls960-ft"
    * **WavLM**:
      * "wavlm-base", "wavlm-base-plus", "wavlm-large"
    * **Whisper**: [whisper models](https://huggingface.co/models?other=whisper)
      * "whisper-base", "whisper-large", "whisper-medium", "whisper-tiny"
    * **audmodel**: [audEERING emotion model embeddings](https://arxiv.org/abs/2203.07378), wav2vec2.0 model finetuned on [MSPPodcast](https://ecs.utdallas.edu/research/researchlabs/msp-lab/MSP-Podcast.html) emotions, embeddings
      * **aud.model** = ./audmodel/ (*path to the audEERING model folder*)
    * **auddim**: [audEERING emotion model dimensions](https://arxiv.org/abs/2203.07378), wav2vec2.0 model finetuned on [MSPPodcast](https://ecs.utdallas.edu/research/researchlabs/msp-lab/MSP-Podcast.html) arousal, dominance, valence
    * **agender**: [audEERING age and gender model embeddings](https://arxiv.org/abs/2306.16962), wav2vec2.0 model finetuned on [several age databases](https://github.com/audeering/w2v2-age-gender-how-to), embeddings
      * **agender.model** = ./agender/ (*path to the audEERING model folder*)
    * **agender_agender**: [audEERING age and gender model age and gender predictions](https://arxiv.org/abs/2306.16962), wav2vec2.0 model finetuned on [several age and gendeer databases](https://github.com/audeering/w2v2-age-gender-how-to): age, female, male, child
    * **clap**: [Laion's Clap embedding](https://github.com/LAION-AI/CLAP)
    * **xbow**: [open crossbow](https://github.com/openXBOW) features codebook computed from open smile features
      * **xbow.model** = *path to xbow root folder (containing xbow.jar)*
      * **size** = 500 *(codebook size, rule of thumb: should grow with datasize)*
      * **assignments** = 10 *(number of words in the bag representation where the counter is increased for each input LLD, rule of thumb: should grow/shrink with codebook size)*
    * **snr**: estimated SNR (signal-to-noise ratio)
    * **mos**: estimated [MOS](https://arxiv.org/pdf/2304.01448.pdf) (mean opinion score)
    * **pesq**: estimated [PESQ](https://arxiv.org/pdf/2304.01448.pdf) (Perceptual Evaluation of Speech Quality)
    * **sdr**: estimated [SDR](https://arxiv.org/pdf/2304.01448.pdf) (Perceptual Evaluation of Speech Quality)
    * **spkrec**: speaker-id: [speechbrain embeddings](https://huggingface.co/speechbrain/spkrec-xvect-voxceleb)
    * **stoi**: estimated [STOI](https://arxiv.org/pdf/2304.01448.pdf) (Perceptual Evaluation of Speech Quality)
* **features** = *python list of selected features to be used (all others ignored)*
  * features = ['JitterPCA', 'meanF0Hz', 'hld_sylRate']
* **no_reuse**: don't re-use already extracted features, but start fresh
  * no_reuse = False
* **store_format**: how to store the features: possible values [pkl | csv]
  * store_format = pkl
* **scale**: scale the features
  * scale=standard
  * possible values:
    * **standard**: z-transformation (mean of 0 and std of 1) based on the training set
    * **robust**: robust scaler
    * **speaker**: like *standard* but based on individual speaker sets (also for the test)
    * **bins**: convert feature values into 0, .5 and 1 (for low, mid and high)
* **set**: name of opensmile feature set, e.g. eGeMAPSv02, ComParE_2016, GeMAPSv01a, eGeMAPSv01a
  * set = eGeMAPSv02
* **level**: level of opensmile features
  * level = functional
  * possible values:
    * **functional**: aggregated over the whole utterance
    * **lld**: low-level descriptor: framewise
* **balancing**: balance the features with respect to [class distribution](https://imbalanced-learn.org/stable/)
  * balancing=smote
  * possible values:
    * **ros**: simply repeat random samples from the minority classes
    * **smote**: *invent* new minority samples by little changes from the existing ones
    * **adasyn**: similar to smote, but resulting in uneven class distributions

### MODEL

* **type**: type of classifier
  * type = svm
  * possible values:
<<<<<<< HEAD
    * **bayes**: Naive Bayes classifier
    * **gmm**: Gaussian mixture classifier
=======
    * **bayes**: Naive Bayes classifier 
    * **cnn**: Convolutional neural network (only works with feature type=spectra)
    * **finetune**: Finetune a transformer model with [huggingface](https://huggingface.co/docs/transformers/training). In this case the features are ignored, because audiofiles are used directly. 
      * **pretrained_model**: Base model for finetuning/transfer learning. Variants of wav2vec2, Hubert, and WavLM are tested to work. Default is facebook/wav2vec2-large-robust-ft-swbd-300h. 
        * pretrained_model = microsoft/wavlm-base

    * **gmm**: Gaussian mixture classifier 
>>>>>>> d7a4b38c
      * GMM_components = 4
      * GMM_covariance_type = [full | tied | diag | spherical](https://scikit-learn.org/stable/auto_examples/mixture/plot_gmm_covariances.html)
    * **knn**: k nearest neighbor classifier
      * K_val = 5
      * KNN_weights = uniform | distance
    * **knn_reg**: K nearest neighbor regressor
<<<<<<< HEAD
    * **tree**: Classification tree classifier
    * **tree_reg**: Classification tree regressor
    * **svm**: Support Vector Machine
=======
    * **mlp**: Multi-Layer-Perceptron for classification
    * **mlp_reg**: Multi-Layer-Perceptron for regression
    * **svm**: Support Vector Machine 
>>>>>>> d7a4b38c
      * C_val = 0.001
      * kernel = rbf # ‘linear’, ‘poly’, ‘rbf’, ‘sigmoid’, ‘precomputed’
    * **svr**: Support Vector Regression
      * C_val = 0.001
      * kernel = rbf # ‘linear’, ‘poly’, ‘rbf’, ‘sigmoid’, ‘precomputed’
    * **tree**: Classification tree classifier 
    * **tree_reg**: Classification tree regressor
    * **xgb**: XG-Boost
    * **xgr**: XG-Boost Regression
* **tuning_params**: possible tuning parameters for x-fold optimization (for Bayes, KNN, KNN_reg, Tree, Tree_reg, SVM, SVR, XGB and XGR)
  * tuning_params = ['subsample', 'n_estimators', 'max_depth']
    * subsample = [.5, .7]
    * n_estimators = [50, 80, 200]
    * max_depth = [1, 6]
* **scoring**: scoring measure for the optimization
  * scoring = recall_macro
* **layers**: layer outline (number of hidden layers and number of neurons per layer) for the MLP as a python dictionary
  * layers = {'l1':8, 'l2':4}
* **class_weight**: add class_weight to the linear classifier (XGB, SVM) fit methods for imbalanced data (True or False)
  * class_weight = False
* **logo**: leave-one-speaker group out. Will disregard train/dev splits and split the speakers in *logo* groups and then do a LOGO evaluation. If you want LOSO (leave one speaker out), simply set the number to the number of speakers.
  * logo = 10
* **k_fold_cross**: k-fold-cross validation. Will disregard train/dev splits and do a stratified cross validation (meaning that classes are balanced across folds). speaker id is ignored.
  * k_fold_cross = 10
* **loss**: A loss function for regression ANN models (classification models use Cross Entropy Loss with or without class weights)
  * loss = mse/cross
  * possible values (SHOULD correspond with *measure*):
    * **mse**: mean squared error
    * **1-ccc**: concordance correlation coefficient
    * **cross**: cross entropy correlation
    * **f1**: Soft (differentiable) F1 Loss
* **measure**: A measure to report progress with regression experiments (classification is UAR)
  * measure = mse
  * possible values:
    * **mse**: mean squared error
    * **mae**: mean absolute error
    * **ccc**: concordance correlation coefficient
* **learning_rate**: The learning rate for ANN models
  * learning_rate = 0.0001
* **drop**: Adding dropout (after each hidden layer). Value states dropout probability
  * drop = .5
* **batch_size**: Size of the batch before backpropagation for neural nets
  * batch_size = 8
* **num_workers**: Number of parallel processes for neural nets
  * num_workers = 5
* **device**: For torch/huggingface models: select your GPU number if you have one. Values are either "cpu" or GPU ids (e.g., 0, 1 or both "0,1"). By default, the GPU/CUDA is used if available, otherwise is CPU.
  * device = 0
* **patience**: Number of epochs to wait if the result gets better (for early stopping)
  * patience = 5
<<<<<<< HEAD
* **pretrained_model**: Base model for finetuning/transfer learning. Variants of wav2vec2, Hubert, and WavLM are tested to work. Default is facebook/wav2vec2-large-robust-ft-swbd-300h.
  * pretrained_model = microsoft/wavlm-base
* **push_to_hub: For finetuning, whether model will be pushed to Huggingface. Default is `False`.
  * push_to_hub = True
=======
>>>>>>> d7a4b38c

### EXPL

* **model**: Which model to use to estimate feature importance.
  * model = ['log_reg'] # can be all models from the [MODEL](#model) section, If they are combined, the mean result is used.
* **max_feats**: Maximal number of important features
  * max_feats = 10
* **sample_selection**: Which sample set/split to use for feature importance, sample distribution, spotlight and feature distributions
  * sample_selection = all # either all, train or test
* **feature_distributions**: plot distributions for features and analyze importance
  * feature_distributions = True
* **permutation**: use [feature permutation](https://scikit-learn.org/stable/modules/permutation_importance.html) to determine the best features. Make sure to test the models before.
  * permutation = True
* **scatter**: make a scatter plot of combined train and test data, colored by label.
  * scatter = ['tsne', 'umap', 'pca']
* **scatter.target**: target for the scatter plot (defaults to *target* value).
  * scatter = ['age', 'gender', 'likability]
* **scatter.dim**: dimension of reduction, can be 2 or 3.
  * scatter.dim = 2
* **plot_tree**: Plot a decision tree for classification (Requires model = tree)
  * plot_tree = False
* **value_counts**: plot distributions of target for the samples and speakers (in the *image_dir*)
  * value_counts = [['gender'], ['age'], ['age', 'duration']]
* **column.bin_reals**: If the column variable is real numbers (instead of categories), should it be binned? for any value in *value_counts* as well as the target variable
  * age.bin_reals = True
* **dist_type**: type of plot for value counts, either histogram or density estimation (kde)
  * dist_type = hist
* **spotlight**: open a web-browser window to inspect the data with the [spotlight software](https://github.com/Renumics/spotlight). Needs package *renumics-spotlight* to be installed!
  * spotlight = False
* **shap**: comopute [SHAP](https://shap.readthedocs.io/en/latest/) values
  * shap = False

### [PREDICT](#predict)

* **targets**: Speaker/speech characteristics to be predicted by some models
  * targets = ['gender', 'age', 'snr', 'arousal', 'valence', 'dominance', 'pesq', 'mos']
* **sample_selection**: which split: [train, test, all]
  * sample_selection = all

### EXPORT

* **target_root**: New root directory for the database, will be created
  * target_root = ./exported_data/
* **orig_root**: Path to folder that is parent to the original audio files
  * orig_root = ../data/emodb/wav
* **data_name**: Name for the CSV file
  * data_name = exported_database
* **segments_as_files**: Whether original files should be used, or segments split (resulting potentially in many new files).
  * segments_as_files = False

### CROSSDB

* **train_extra**: add a additional training partition to all experiments in [the cross database series](http://blog.syntheticspeech.de/2024/01/02/nkululeko-compare-several-databases/). This extra data should be described [in a root_folders file](http://blog.syntheticspeech.de/2022/02/21/specifying-database-disk-location-with-nkululeko/)
  * train_extra = ['addtrain_db_1', 'addtrain_db_2']

### PLOT

* **name**: special name as a prefix for all plots (stored in *img_dir*).
  * name = my_special_config_within_the_experiment
* **epochs**: whether to make a plot each for every epoch result.
  * epochs = False
* **anim_progression**: generate an **animated** GIF from the epoch plots
  * anim_progression = False
* **fps**: frames per second for the animated GIF
  * fps = **1**
* **epoch_progression**: plot the progression of test, train and loss results over epochs
  * epoch_progression = False
* **best_model**: search for the best performing model and plot conf matrix (needs *MODEL.store* to be turned on)
  * best_model = False
* **combine_per_speaker**: print an extra confusion plot where the predictions per speaker are combined, with either the `mode` or the `mean` function
  * combine_per_speaker = mode
* **format**: format for plots, either *png* or *eps* (for scalable graphics)
  * format = png

### RESAMPLE

* **sample_selection**: which split: [train, test, all]
  * sample_selection = all
* **replace**: whether samples should be replaced right where they are, or copies done and a new dataframe given
  * replace = False
* **target**: the name of the new dataframe, if replace==false
  * target = data_resampled.csv

### REPORT

* **show**: print the report at the end
  * show = False
* **fresh**: start a new report
* **latex**: generate a latex and PDF document: name of document
  * latex = my_latex_document
* **title**: title for document
* **author**: author for document<|MERGE_RESOLUTION|>--- conflicted
+++ resolved
@@ -5,7 +5,7 @@
 
 ## Contents
 
-- [Overview of options for the nkululeko framework](#overview-of-options-for-the-nkululeko-framework)
+* [Overview of options for the nkululeko framework](#overview-of-options-for-the-nkululeko-framework)
   * [Contents](#contents)
   * [Sections](#sections)
     * [EXP](#exp)
@@ -250,39 +250,28 @@
 * **type**: type of classifier
   * type = svm
   * possible values:
-<<<<<<< HEAD
     * **bayes**: Naive Bayes classifier
+    * **cnn**: Convolutional neural network (only works with feature type=spectra)
+    * **finetune**: Finetune a transformer model with [huggingface](https://huggingface.co/docs/transformers/training). In this case the features are ignored, because audiofiles are used directly.
+      * **pretrained_model**: Base model for finetuning/transfer learning. Variants of wav2vec2, Hubert, and WavLM are tested to work. Default is facebook/wav2vec2-large-robust-ft-swbd-300h.
+        * pretrained_model = microsoft/wavlm-base
+
     * **gmm**: Gaussian mixture classifier
-=======
-    * **bayes**: Naive Bayes classifier 
-    * **cnn**: Convolutional neural network (only works with feature type=spectra)
-    * **finetune**: Finetune a transformer model with [huggingface](https://huggingface.co/docs/transformers/training). In this case the features are ignored, because audiofiles are used directly. 
-      * **pretrained_model**: Base model for finetuning/transfer learning. Variants of wav2vec2, Hubert, and WavLM are tested to work. Default is facebook/wav2vec2-large-robust-ft-swbd-300h. 
-        * pretrained_model = microsoft/wavlm-base
-
-    * **gmm**: Gaussian mixture classifier 
->>>>>>> d7a4b38c
       * GMM_components = 4
       * GMM_covariance_type = [full | tied | diag | spherical](https://scikit-learn.org/stable/auto_examples/mixture/plot_gmm_covariances.html)
     * **knn**: k nearest neighbor classifier
       * K_val = 5
       * KNN_weights = uniform | distance
     * **knn_reg**: K nearest neighbor regressor
-<<<<<<< HEAD
-    * **tree**: Classification tree classifier
-    * **tree_reg**: Classification tree regressor
-    * **svm**: Support Vector Machine
-=======
     * **mlp**: Multi-Layer-Perceptron for classification
     * **mlp_reg**: Multi-Layer-Perceptron for regression
-    * **svm**: Support Vector Machine 
->>>>>>> d7a4b38c
+    * **svm**: Support Vector Machine
       * C_val = 0.001
       * kernel = rbf # ‘linear’, ‘poly’, ‘rbf’, ‘sigmoid’, ‘precomputed’
     * **svr**: Support Vector Regression
       * C_val = 0.001
       * kernel = rbf # ‘linear’, ‘poly’, ‘rbf’, ‘sigmoid’, ‘precomputed’
-    * **tree**: Classification tree classifier 
+    * **tree**: Classification tree classifier
     * **tree_reg**: Classification tree regressor
     * **xgb**: XG-Boost
     * **xgr**: XG-Boost Regression
@@ -326,13 +315,8 @@
   * device = 0
 * **patience**: Number of epochs to wait if the result gets better (for early stopping)
   * patience = 5
-<<<<<<< HEAD
 * **pretrained_model**: Base model for finetuning/transfer learning. Variants of wav2vec2, Hubert, and WavLM are tested to work. Default is facebook/wav2vec2-large-robust-ft-swbd-300h.
   * pretrained_model = microsoft/wavlm-base
-* **push_to_hub: For finetuning, whether model will be pushed to Huggingface. Default is `False`.
-  * push_to_hub = True
-=======
->>>>>>> d7a4b38c
 
 ### EXPL
 
